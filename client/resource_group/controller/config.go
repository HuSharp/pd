--- conflicted
+++ resolved
@@ -108,11 +108,7 @@
 
 // DefaultConfig returns the default configuration.
 func DefaultConfig() *Config {
-<<<<<<< HEAD
-	cfg := generateConfig(
-=======
 	return GenerateConfig(
->>>>>>> 2ae62af1
 		DefaultRequestUnitConfig(),
 	)
 }
