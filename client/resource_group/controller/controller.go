--- conflicted
+++ resolved
@@ -33,17 +33,11 @@
 )
 
 const (
-<<<<<<< HEAD
-	controllerConfigPath    = "resource_group/controller"
-	maxRetry                = 3
-	maxNotificationChanLen  = 200
-	needTokensAmplification = 1.1
-=======
 	controllerConfigPath         = "resource_group/controller"
 	maxRetry                     = 3
 	maxNotificationChanLen       = 200
 	maxConsumptionMetricsChanLen = 200
->>>>>>> bba7c35a
+	needTokensAmplification = 1.1
 )
 
 type selectType int
